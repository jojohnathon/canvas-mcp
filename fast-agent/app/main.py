--- conflicted
+++ resolved
@@ -151,56 +151,6 @@
         "deepseek_api": "configured" if DEEPSEEK_API_KEY else "not_configured",
         "mcp_server": "connected" if mcp_available else "unavailable"
     }
-<<<<<<< HEAD
-    return await make_request("/api/chat", method="POST", data=data)
-
-def parse_args():
-    """Parse command line arguments"""
-    parser = argparse.ArgumentParser(description="Canvas MCP Fast Agent - Demo Application")
-    parser.add_argument("--api-port", type=int, default=8000, help=f"Port for FastAPI backend (default: 8000)")
-    parser.add_argument("--streamlit-port", type=int, default=8501, help=f"Port for Streamlit frontend (default: 8501)")
-    parser.add_argument("--mcp-port", type=int, default=3000, help=f"Port for MCP server (default: 3000)")
-    parser.add_argument("--api-only", action="store_true", help="Run only the FastAPI backend")
-    parser.add_argument("--streamlit-only", action="store_true", help="Run only the Streamlit frontend")
-    return parser.parse_args()
-
-def run_api_server(api_port, mcp_port):
-    """Run the FastAPI server"""
-    logger.info(f"Starting FastAPI server on port {api_port}")
-    env = os.environ.copy()
-    env["FAST_API_PORT"] = str(api_port)
-    env["MCP_PORT"] = str(mcp_port)
-    return subprocess.Popen(
-        [sys.executable, "-m", "uvicorn", "api:app", "--host", "0.0.0.0", "--port", str(api_port)],
-        env=env,
-        cwd=os.path.dirname(os.path.abspath(__file__))
-    )
-
-def run_streamlit_server(streamlit_port, api_port):
-    """Run the Streamlit server"""
-    logger.info(f"Starting Streamlit server on port {streamlit_port}")
-    env = os.environ.copy()
-    env["FAST_API_PORT"] = str(api_port)
-    return subprocess.Popen(
-        [sys.executable, "-m", "streamlit", "run", "streamlit_app.py", 
-         "--server.port", str(streamlit_port), 
-         "--server.address", "0.0.0.0",
-         "--browser.serverAddress", "localhost",
-         "--browser.gatherUsageStats", "false"],
-        env=env,
-        cwd=os.path.dirname(os.path.abspath(__file__))
-    )
-
-def handle_sigterm(signum, frame):
-    """Handle termination signal"""
-    logger.info("Received termination signal. Shutting down...")
-    sys.exit(0)
-
-def main():
-    """Main entry point for the application"""
-    # Parse command line arguments
-    args = parse_args()
-=======
 
 @app.get("/tools")
 def get_tools():
@@ -216,7 +166,6 @@
     """Execute a tool with the given parameters"""
     tool_name = request.tool_name
     parameters = request.parameters
->>>>>>> ee14bc45
     
     # Find the tool
     tool = next((t for t in TOOLS if t["name"] == tool_name), None)
