import 'dotenv/config';
<<<<<<< HEAD
import { Server } from "@modelcontextprotocol/sdk/server/index.js";
import { StdioServerTransport } from "@modelcontextprotocol/sdk/server/stdio.js";
import {
  CallToolRequestSchema,
  ListToolsRequestSchema,
  ListPromptsRequestSchema,
  GetPromptRequestSchema,
  GetPromptResultSchema, // Corrected import: Use GetPromptResultSchema
} from "@modelcontextprotocol/sdk/types.js";
import axios, { AxiosInstance } from 'axios';
import { CanvasConfig, Course, Rubric } from './types.js';
import { StudentTools } from './studentTools.js';
import { createCanvasClient } from './api/canvasClient.js';
import { z } from 'zod';

// Helper function for delay
const delay = (ms: number) => new Promise(resolve => setTimeout(resolve, ms));

// Handles integration with Canvas LMS through Model Context Protocol
class CanvasServer {
  private server: Server;
  private config: CanvasConfig;
  private axiosInstance: AxiosInstance;
  private studentTools: StudentTools;

  constructor(config: CanvasConfig) {
    this.config = config;
    
    // Initialize server
    this.server = new Server(
      {
        name: "canvas-mcp",
        version: "1.0.0",
      },
      {
        capabilities: {
          tools: {},
          prompts: {},
        },
      }
    );

    // Initialize axios instance with base configuration
    this.axiosInstance = createCanvasClient(this.config);

    // Initialize student tools
    this.studentTools = new StudentTools(this.config);

    // Set up request handlers
    this.setupRequestHandlers();
  }

  // Configures handlers for available tools and their execution
  private setupRequestHandlers() {
    // List available tools
    this.server.setRequestHandler(ListToolsRequestSchema, async () => {
      console.error("Received ListToolsRequest");
      const toolsResponse = {
        tools: [
          {
            name: "list-courses",
            description: "List all courses for the authenticated user",
            inputSchema: {
              type: "object",
              properties: {},
              required: [],
            },
          },
          {
            name: "list-rubrics",
            description: "List all rubrics for a specific course",
            inputSchema: {
              type: "object",
              properties: {
                courseId: {
                  type: "string",
                  description: "The ID of the course",
                },
              },
              required: ["courseId"],
            },
          },
          {
            name: "list-assignments",
            description: "Get a list of all assignments in a course with submission status for students",
            inputSchema: {
              type: "object",
              properties: {
                courseId: {
                  type: "string",
                  description: "The ID of the course"
                },
                studentId: {
                  type: "string",
                  description: "Optional: Get submission status for a specific student",
                  required: false
                },
                includeSubmissionHistory: {
                  type: "boolean",
                  description: "Whether to include submission history details",
                  default: false
                }
              },
              required: ["courseId"]
            }
          },
          {
            name: "list-sections",
            description: "Get a list of all sections in a course",
            inputSchema: {
              type: "object",
              properties: {
                courseId: {
                  type: "string",
                  description: "The ID of the course"
                },
                includeStudentCount: {
                  type: "boolean",
                  description: "Whether to include the number of students in each section",
                  default: false
                }
              },
              required: ["courseId"]
            }
          },
          {
            name: "get-my-todo-items",
            description: "Fetch the authenticated student's to-do list",
            inputSchema: {
              type: "object",
              properties: {},
              required: [],
            },
          },
          {
            name: "get-upcoming-assignments",
            description: "Fetch upcoming assignments across all active courses for the student",
            inputSchema: {
              type: "object",
              properties: {},
              required: [],
            },
          },
          {
            name: "get-course-grade",
            description: "Fetch student's current overall grade in a specific course",
            inputSchema: {
              type: "object",
              properties: {
                courseId: {
                  type: "string",
                  description: "The ID of the course"
                }
              },
              required: ["courseId"],
            },
          },
          {
            name: "get-assignment-details",
            description: "Fetch details for a specific assignment including student's submission status",
            inputSchema: {
              type: "object",
              properties: {
                courseId: {
                  type: "string",
                  description: "The ID of the course"
                },
                assignmentId: {
                  type: "string",
                  description: "The ID of the assignment"
                }
              },
              required: ["courseId", "assignmentId"],
            },
          },
          {
            name: "get-recent-announcements",
            description: "Fetch recent announcements from all active courses",
            inputSchema: {
              type: "object",
              properties: {
                days: {
                  type: "number",
                  description: "Number of days to look back (default: 14)",
                  default: 14
                }
              },
              required: [],
            },
          },
          {
            name: "list-course-modules",
            description: "List modules and items for a course, with student completion status",
            inputSchema: {
              type: "object",
              properties: {
                courseId: {
                  type: "string",
                  description: "The ID of the course"
                }
              },
              required: ["courseId"],
            },
          },
          {
            name: "find-course-files",
            description: "Search files within a course",
            inputSchema: {
              type: "object",
              properties: {
                courseId: {
                  type: "string",
                  description: "The ID of the course"
                },
                searchTerm: {
                  type: "string",
                  description: "Term to search for in file names"
                }
              },
              required: ["courseId", "searchTerm"],
            },
          },
          {
            name: "get-unread-discussions",
            description: "List unread discussion topics for a course",
            inputSchema: {
              type: "object",
              properties: {
                courseId: {
                  type: "string",
                  description: "The ID of the course"
                }
              },
              required: ["courseId"],
            },
          },
          {
            name: "view-discussion-topic",
            description: "Retrieve posts/replies for a discussion topic",
            inputSchema: {
              type: "object",
              properties: {
                courseId: {
                  type: "string",
                  description: "The ID of the course"
                },
                topicId: {
                  type: "string",
                  description: "The ID of the discussion topic"
                }
              },
              required: ["courseId", "topicId"],
            },
          },
          {
            name: "get-my-quiz-submission",
            description: "Retrieve student's submission details for a quiz",
            inputSchema: {
              type: "object",
              properties: {
                courseId: {
                  type: "string",
                  description: "The ID of the course"
                },
                quizId: {
                  type: "string",
                  description: "The ID of the quiz"
                }
              },
              required: ["courseId", "quizId"],
            },
          },
          {
            name: "find-office-hours-info",
            description: "Search common locations within a course for instructor office hours information (e.g., syllabus, announcements).",
            inputSchema: {
              type: "object",
              properties: {
                courseId: {
                  type: "string",
                  description: "The ID of the course to search within."
                }
              },
              required: ["courseId"],
            },
          },
        ],
      };
      console.error("Sending ListToolsResponse:", JSON.stringify(toolsResponse).substring(0, 200) + '...');
      return toolsResponse;
    });

    // Handle tool execution
    this.server.setRequestHandler(CallToolRequestSchema, async (request) => {
      const { name, arguments: args } = request.params;
      console.error(`Received CallToolRequest for: ${name} with args: ${JSON.stringify(args)}`);

      try {
        switch (name) {
          case "list-courses":
            return await this.handleListCourses();

          case "list-rubrics":
            if (!args || typeof args.courseId !== 'string') {
              throw new Error("Missing or invalid 'courseId' argument for list-rubrics");
            }
            return await this.handleListRubrics(args as { courseId: string });

          case "list-assignments":
             if (!args || typeof args.courseId !== 'string') {
               throw new Error("Missing or invalid 'courseId' argument for list-assignments");
             }
             // Pass the whole args object
             return await this.handleListAssignments(args as { courseId: string; studentId?: string; includeSubmissionHistory?: boolean });

          case "list-sections":
            if (!args || typeof args.courseId !== 'string') {
              throw new Error("Missing or invalid 'courseId' argument for list-sections");
            }
            // Pass the whole args object
            return await this.handleListSections(args as { courseId: string; includeStudentCount?: boolean });

          // Student-specific tools delegated to StudentTools class
          case "get-my-todo-items":
            return await this.studentTools.getMyTodoItems();

          case "get-upcoming-assignments":
            return await this.studentTools.getUpcomingAssignments();

          case "get-course-grade":
            if (!args || typeof args.courseId !== 'string') {
              throw new Error("Missing or invalid 'courseId' argument for get-course-grade");
            }
            return await this.studentTools.getCourseGrade(args as { courseId: string });

          case "get-assignment-details":
            if (!args || typeof args.courseId !== 'string' || typeof args.assignmentId !== 'string') {
              throw new Error("Missing or invalid 'courseId' or 'assignmentId' arguments for get-assignment-details");
            }
            return await this.studentTools.getAssignmentDetails(args as { courseId: string; assignmentId: string });

          case "get-recent-announcements":
            // Args are optional here (days, courseId)
            return await this.studentTools.getRecentAnnouncements(args as { days?: number, courseId?: string });

          // case "list-course-modules": // Method not yet implemented in StudentTools
          //   if (!args || typeof args.courseId !== 'string') {
          //     throw new Error("Missing or invalid 'courseId' argument for list-course-modules");
          //   }
          //   // return await this.studentTools.listCourseModules(args as { courseId: string });
          //   throw new Error("Tool 'list-course-modules' is not yet implemented.");

          case "find-course-files": // Now implemented
            if (!args || typeof args.courseId !== 'string' || typeof args.searchTerm !== 'string') {
              throw new Error("Missing or invalid 'courseId' or 'searchTerm' arguments for find-course-files");
            }
            return await this.studentTools.findCourseFiles(args as { courseId: string; searchTerm: string });

          // case "get-unread-discussions": // Method not yet implemented in StudentTools
          //   if (!args || typeof args.courseId !== 'string') {
          //     throw new Error("Missing or invalid 'courseId' argument for get-unread-discussions");
          //   }
          //   // return await this.studentTools.getUnreadDiscussions(args as { courseId: string });
          //    throw new Error("Tool 'get-unread-discussions' is not yet implemented.");

          // case "view-discussion-topic": // Method not yet implemented in StudentTools
          //   if (!args || typeof args.courseId !== 'string' || typeof args.topicId !== 'string') {
          //     throw new Error("Missing or invalid 'courseId' or 'topicId' arguments for view-discussion-topic");
          //   }
          //   // return await this.studentTools.viewDiscussionTopic(args as { courseId: string; topicId: string });
          //    throw new Error("Tool 'view-discussion-topic' is not yet implemented.");

          // case "get-my-quiz-submission": // Method not yet implemented in StudentTools
          //   if (!args || typeof args.courseId !== 'string' || typeof args.quizId !== 'string') {
          //     throw new Error("Missing or invalid 'courseId' or 'quizId' arguments for get-my-quiz-submission");
          //   }
          //   // return await this.studentTools.getMyQuizSubmission(args as { courseId: string; quizId: string });
          //    throw new Error("Tool 'get-my-quiz-submission' is not yet implemented.");

          // Add the case for the new tool
          case "find-office-hours-info":
            if (!args || typeof args.courseId !== 'string') {
              throw new Error("Missing or invalid 'courseId' argument for find-office-hours-info");
            }
            // Call the new handler method instead of directly calling studentTools
            return await this.handleFindOfficeHours(args as { courseId: string });

          default:
            throw new Error(`Unknown tool: ${name}`);
        }
      } catch (error: any) {
        console.error(`Error executing tool '${name}':`, error);
        return {
          error: {
            code: -32000,
            message: `Tool execution failed: ${error.message}`
          }
        };
      }
    });

    // Add these handlers for prompts
    this.server.setRequestHandler(ListPromptsRequestSchema, async () => {
      return {
        prompts: [
          {
            name: "analyze-rubric-statistics",
            description: "Analyze rubric statistics for formative assignments in a course",
            arguments: [
              {
                name: "courseName",
                description: "The name of the course to analyze",
                required: true
              }
            ]
          },
          {
            name: "summarize-upcoming-week",
            description: "Summarize assignments and events due soon",
            arguments: []
          },
          {
            name: "check-my-grades",
            description: "Report current overall grade for specified courses",
            arguments: [
              {
                name: "courseName",
                description: "Name of the course (or 'all' for all active courses)",
                required: true
              }
            ]
          },
          {
            name: "find-lecture-slides",
            description: "Find lecture slides or notes in a course",
            arguments: [
              {
                name: "courseName",
                description: "Name of the course to search in",
                required: true
              },
              {
                name: "topic",
                description: "Topic to search for in the file names",
                required: true
              }
            ]
          },
          {
            name: "what-did-i-miss",
            description: "Summarize recent course activity",
            arguments: [
              {
                name: "courseName",
                description: "Name of the course to check recent activity",
                required: true
              }
            ]
          }
        ]
      };
    });

    this.server.setRequestHandler(GetPromptRequestSchema, async (request, extra): Promise<z.infer<typeof GetPromptResultSchema>> => {
      const promptName = request.params.name;
      const promptArgs = request.params.arguments;

      if (promptName === "analyze-rubric-statistics") {
        const courseName = promptArgs?.courseName;
        const today = new Date().toISOString().split('T')[0];
        
        return {
          messages: [
            {
              role: "user",
              content: {
                type: "text",
                text: `Please analyze the rubric statistics for the course "${courseName}". Follow these steps:

1. First, use the list-courses tool to find the course ID for "${courseName}".

2. Then, use the list-assignments tool to get all assignments for this course.

3. For each formative assignment that has a due date before ${today}:
   - Use the get-rubric-statistics tool to get detailed statistics
   - Include the point distribution to create visualizations
   - Skip assignments with future due dates (after ${today})

4. Create and analyze two comprehensive visualizations that show all assignments together:
   a) Grouped Stacked Bar Chart:
      - X-axis: Criteria names
      - Y-axis: Percentage of students
      - Groups: One group of stacked bars per assignment
      - Bars: Stacked to show score distribution (0-4 points)
      - Colors: Consistent colors across assignments for each point value
      - Legend: Include both assignment names and point values
      
   b) Grouped Bar Chart:
      - X-axis: Criteria names
      - Y-axis: Average score
      - Groups: One bar per assignment for each criterion
      - Colors: Different color for each assignment
      - Include error bars showing standard deviation if available

5. Provide a summary of key insights based on:
   - Score distributions across criteria and assignments
   - Progression or patterns between assignments
   - Common areas of strength or difficulty across assignments
   - Notable trends or changes between assignments
   - Specific criteria that show consistent or varying performance

Please ensure all visualizations are clearly labeled with:
- Descriptive title (including analysis date: ${today})
- Axis labels
- Legend showing assignments and score levels
- Clear distinction between assignments
- Percentage or count indicators where appropriate`
              }
            }
          ]
        };
      }
      else if (promptName === "summarize-upcoming-week") {
        return {
          messages: [
            {
              role: "user", 
              content: {
                type: "text",
                text: `Please provide a summary of my upcoming assignments and tasks for the next week. Follow these steps:

1. Use the get-my-todo-items tool to fetch my current to-do list.

2. Use the get-upcoming-assignments tool to fetch assignments due soon across all my courses.

3. Organize and synthesize this information into a clear, prioritized summary that includes:
   - Items due today (highest priority)
   - Items due in the next 3 days (high priority)
   - Items due in 4-7 days (medium priority)
   - Longer-term items I should be aware of (lower priority)

4. For each item, include:
   - Assignment/task name
   - Course name
   - Due date and time
   - Points possible (if applicable)
   - Submission status (if already submitted)

5. Add a brief summary section at the beginning highlighting:
   - Total number of upcoming items
   - Number of items due this week
   - Any high-point assignments that deserve special attention
   - Any patterns or clusters of due dates I should be aware of
   
Please format the information in a clean, scannable way, sorted by due date within each priority level.`
              }
            }
          ]
        };
      }
      else if (promptName === "check-my-grades") {
        const courseName = promptArgs?.courseName;
        
        return {
          messages: [
            {
              role: "user",
              content: {
                type: "text",
                text: `Please check and report my current grades. Follow these steps:

1. Use the list-courses tool to find all my active courses.

2. ${courseName?.toLowerCase() === 'all' ? 
                   `For each active course, use the get-course-grade tool to fetch my current grade information.` : 
                   `Find the course ID for "${courseName}" and use the get-course-grade tool to fetch my current grade information for that specific course.`}

3. Present the grade information in a clear format that includes:
   - Course name
   - Current grade (letter grade if available)
   - Current score (percentage)
   - Final grade (if different from current grade)
   - Final score (if different from current score)
   
4. If grades are missing or unavailable for any courses, note this clearly.

5. Include a brief summary highlighting:
   - My highest performing course(s)
   - Any courses where my grade might be concerning
   - Overall GPA if that information is calculable

Please present this information in a straightforward manner that helps me understand my current academic standing.`
              }
            }
          ]
        };
      }
      else if (promptName === "find-lecture-slides") {
        const courseName = promptArgs?.courseName;
        const topic = promptArgs?.topic;
        
        return {
          messages: [
            {
              role: "user",
              content: {
                type: "text",
                text: `Please help me find lecture slides or notes about "${topic}" in my "${courseName}" course. Follow these steps:

1. Use the list-courses tool to find the course ID for "${courseName}".

2. Once you have the course ID, use the find-course-files tool to search for files related to "${topic}" within that course.
   - Use "${topic}" as the search term
   - Pay special attention to PDF, PowerPoint, or other document files that might contain lecture materials

3. If the initial search doesn't yield relevant results, try these alternative search terms related to "${topic}":
   - Try different forms of the word (plural/singular)
   - Try synonyms or related concepts
   - Try searching for "lecture" + "${topic}"
   - Try searching for "notes" + "${topic}"

4. For each relevant file found, provide:
   - File name
   - File type
   - File size
   - Date created or modified
   - Direct URL to access the file

5. If multiple related files are found, suggest which might be most relevant based on:
   - How recently they were added
   - File names that suggest comprehensive content
   - File types that suggest presentation materials

Please present the results in a clear, organized format that helps me quickly identify the most relevant lecture materials.`
              }
            }
          ]
        };
      }
      else if (promptName === "what-did-i-miss") {
        const courseName = promptArgs?.courseName;
        
        return {
          messages: [
            {
              role: "user",
              content: {
                type: "text",
                text: `Please summarize recent activity in my "${courseName}" course to help me catch up on what I might have missed. Follow these steps:

1. Use the list-courses tool to find the course ID for "${courseName}".

2. Once you have the course ID, gather information about recent course activity:
   - Use the get-recent-announcements tool to fetch recent announcements
   - Use the get-unread-discussions tool to identify discussion topics I haven't read
   - For any unread discussions that seem particularly important, use the view-discussion-topic tool to see their content

3. Organize this information into a comprehensive summary of recent course activity:
   - Important announcements from the instructor
   - Key discussion topics and themes
   - Any mentioned deadlines, changes to the syllabus, or important events
   - Required actions I need to take

4. Prioritize the information based on:
   - Recency (newest first)
   - Importance (instructor announcements usually most important)
   - Relevance to upcoming assignments or assessments
   - Activity level (discussions with many replies may be more significant)

5. Include a brief "Action Items" section highlighting any specific tasks I should complete to catch up.

Please present this information in a clear, concise format that helps me quickly understand what's been happening in the course and what I need to do next.`
              }
            }
          ]
        };
      }
      
      // If prompt name doesn't match, return an empty messages array
      // This satisfies the schema requirement for a 'messages' property.
      console.error(`Unknown prompt requested: ${promptName}`);
      return {
        messages: [] 
      };
    });
  }

  // Fetches and formats a list of all active courses from Canvas
  private async handleListCourses() {
    const maxRetries = 2; // Retry up to 2 times (3 attempts total)
    const retryDelay = 1000; // 1 second delay between retries

    for (let attempt = 0; attempt <= maxRetries; attempt++) {
      try {
        console.error(`Attempt ${attempt + 1} to fetch courses...`); // Log attempt
        const response = await this.axiosInstance.get('/api/v1/courses', {
          params: {
            enrollment_state: 'active',
            state: ['available'],
            per_page: 100,
            include: ['term']
          },
          timeout: 15000 // Keep the 15-second timeout
        });

        const courses: Course[] = response.data;

        const formattedCourses = courses
          .filter(course => course.workflow_state === 'available')
          .map((course: Course) => {
            const termInfo = course.term ? ` (${course.term.name})` : '';
            return `Course: ${course.name}${termInfo}\nID: ${course.id}\nCode: ${course.course_code}\n---`;
          })
          .join('\n');

        // Success, return the result
        return {
          content: [
            {
              type: "text",
              text: formattedCourses ?
                `Available Courses:\n\n${formattedCourses}` :
                "No active courses found.",
            },
          ],
        };
      } catch (error: unknown) {
        console.error(`Attempt ${attempt + 1} failed.`); // Log failure

        // Check if it's an Axios error and specifically ECONNRESET
        if (axios.isAxiosError(error) && error.code === 'ECONNRESET') {
          console.error(`Axios ECONNRESET error fetching courses (Attempt ${attempt + 1}/${maxRetries + 1}): ${error.message}`);
          if (attempt < maxRetries) {
            console.error(`Retrying in ${retryDelay / 1000} second(s)...`);
            await delay(retryDelay); // Wait before retrying
            continue; // Go to the next iteration of the loop
          } else {
            console.error("Max retries reached for ECONNRESET.");
            // Fall through to throw the error after max retries
          }
        } else {
           // Log other errors (Axios or non-Axios)
           if (axios.isAxiosError(error)) {
             console.error(`Axios error fetching courses: ${error.message}`, error.code, error.config?.url);
           } else {
             console.error("Non-Axios error fetching courses:", error);
           }
           // Don't retry for non-ECONNRESET errors, re-throw immediately
           if (error instanceof Error) {
             throw new Error(`Failed to fetch courses: ${error.message}`);
           }
           throw new Error('Failed to fetch courses: Unknown error');
        }

        // If loop finishes due to max retries on ECONNRESET, throw the last error
        if (error instanceof Error) {
          throw new Error(`Failed to fetch courses after ${maxRetries + 1} attempts: ${error.message}`);
        }
        throw new Error(`Failed to fetch courses after ${maxRetries + 1} attempts: Unknown error`);
      }
    }
    // This part should theoretically not be reached due to return/throw inside the loop
    throw new Error('handleListCourses exited loop unexpectedly.');
  }

  // Retrieves all rubrics associated with the specified course
  private async handleListRubrics(args: any) {
    const { courseId } = args;

    try {
      const response = await this.axiosInstance.get(
        `/api/v1/courses/${courseId}/rubrics`
      );
      const rubrics: Rubric[] = response.data;

      const formattedRubrics = rubrics.map((rubric: Rubric) => 
        `Rubric: ${rubric.title}\nID: ${rubric.id}\nDescription: ${rubric.description || 'No description'}\n---`
      ).join('\n');

      return {
        content: [
          {
            type: "text",
            text: formattedRubrics || "No rubrics found for this course",
          },
        ],
      };
    } catch (error: unknown) {
      if (error instanceof Error) {
        throw new Error(`Failed to fetch rubrics: ${error.message}`);
      }
      throw new Error('Failed to fetch rubrics: Unknown error');
    }
  }

  // Gets all assignments for a course with optional student submission details
  private async handleListAssignments(args: any) {
    const { courseId, studentId, includeSubmissionHistory = false } = args;
    let assignments: any[] = [];
    let page = 1;
    let hasMore = true;

    try {
      while (hasMore) {
        const response = await this.axiosInstance.get(
          `/api/v1/courses/${courseId}/assignments`,
          {
            params: {
              per_page: 100,
              page: page,
              include: studentId ? ['submission', 'submission_comments', 'submission_history'] : [],
              student_ids: studentId ? [studentId] : undefined,
              order_by: 'position',
            }
          }
        );

        console.error(`Fetched ${response.data.length} assignments from page ${page}`);

        const pageAssignments = response.data;
        assignments.push(...pageAssignments);

        hasMore = pageAssignments.length === 100;
        page += 1;
      }

      const formattedAssignments = assignments
        .map(assignment => {
          const parts = [
            `Assignment: ${assignment.name}`,
            `ID: ${assignment.id}`,
            `Due Date: ${assignment.due_at || 'No due date'}`,
            `Points Possible: ${assignment.points_possible}`,
            `Status: ${assignment.published ? 'Published' : 'Unpublished'}`
          ];

          if (assignment.submission) {
            parts.push('Submission:');
            parts.push(`  Status: ${assignment.submission.workflow_state}`);
            parts.push(`  Submitted: ${assignment.submission.submitted_at || 'Not submitted'}`);
            
            if (assignment.submission.score !== undefined) {
              parts.push(`  Score: ${assignment.submission.score}`);
            }

            if (assignment.submission.submission_comments?.length > 0) {
              parts.push('  Teacher Comments:');
              assignment.submission.submission_comments
                .filter((comment: any) => comment.author?.role === 'teacher')
                .forEach((comment: any) => {
                  const date = new Date(comment.created_at).toLocaleString();
                  parts.push(`    [${date}] ${comment.comment}`);
                });
          } else {
            parts.push('  Teacher Comments: None');
          }

          if (includeSubmissionHistory && assignment.submission.versioned_submissions?.length > 0) {
            parts.push('  Submission History:');
            assignment.submission.versioned_submissions
              .sort((a: any, b: any) => new Date(a.submitted_at).getTime() - new Date(b.submitted_at).getTime())
              .forEach((version: any, index: number) => {
                const date = new Date(version.submitted_at).toLocaleString();
                parts.push(`    Attempt ${index + 1} [${date}]:`);
                if (version.score !== undefined) {
                  parts.push(`      Score: ${version.score}`);
                }
                if (version.grade) {
                  parts.push(`      Grade: ${version.grade}`);
                }
                if (version.submission_type) {
                  parts.push(`      Type: ${version.submission_type}`);
                }
              });
          }
        } else {
          parts.push('Submission: No submission data available');
        }

        return parts.join('\n');
      })
      .join('\n---\n');

      return {
        content: [
          {
            type: "text",
            text: assignments.length > 0
              ? `Assignments in course ${courseId}:\n\n${formattedAssignments}\n\nTotal assignments: ${assignments.length}`
              : "No assignments found in this course.",
          },
        ],
      };
    } catch (error: any) {
      if (error.response?.data?.errors) {
        throw new Error(`Failed to fetch assignments: ${JSON.stringify(error.response.data.errors)}`);
      }
      if (error instanceof Error) {
        throw new Error(`Failed to fetch assignments: ${error.message}`);
      }
      throw new Error('Failed to fetch assignments: Unknown error');
    }
  }

  // Retrieves all sections for a course
  private async handleListSections(args: any) {
    const { courseId, includeStudentCount = false } = args;
    let sections: any[] = [];
    let page = 1;
    let hasMore = true;

    try {
      while (hasMore) {
        const response = await this.axiosInstance.get(
          `/api/v1/courses/${courseId}/sections`,
          {
            params: {
              per_page: 100,
              page: page,
              include: includeStudentCount ? ['total_students'] : []
            }
          }
        );

        const pageSections = response.data;
        sections.push(...pageSections);

        hasMore = pageSections.length === 100;
        page += 1;
      }

      const formattedSections = sections
        .map(section => {
          const parts = [
            `Name: ${section.name}`,
            `ID: ${section.id}`,
            `SIS ID: ${section.sis_section_id || 'N/A'}`
          ];

          if (section.start_at) {
            parts.push(`Start Date: ${new Date(section.start_at).toLocaleDateString()}`);
          }
          if (section.end_at) {
            parts.push(`End Date: ${new Date(section.end_at).toLocaleDateString()}`);
          }

          if (includeStudentCount) {
            parts.push(`Total Students: ${section.total_students || 0}`);
          }

          if (section.restrict_enrollments_to_section_dates) {
            parts.push('Restricted to Section Dates: Yes');
          }

          return parts.join('\n');
        })
        .join('\n---\n');

      return {
        content: [
          {
            type: "text",
            text: sections.length > 0
              ? `Sections in course ${courseId}:\n\n${formattedSections}\n\nTotal sections: ${sections.length}`
              : "No sections found in this course.",
          },
        ],
      };
    } catch (error: any) {
      if (error.response?.status === 404) {
        throw new Error(`Course ${courseId} not found`);
      }
      if (error.response?.data?.errors) {
        throw new Error(`Failed to fetch sections: ${JSON.stringify(error.response.data.errors)}`);
      }
      if (error instanceof Error) {
        throw new Error(`Failed to fetch sections: ${error.message}`);
      }
      throw new Error('Failed to fetch sections: Unknown error');
    }
  }

  // New handler method for finding office hours
  private async handleFindOfficeHours(args: { courseId: string }) {
    try {
      console.error(`Executing find-office-hours-info for course ${args.courseId}`);
      const results = await this.studentTools.findOfficeHoursInfo(args);
      console.error(`find-office-hours-info result: ${JSON.stringify(results).substring(0, 200)}...`);
      return results;
    } catch (error: any) {
      console.error(`Error in handleFindOfficeHours: ${error.message}`);
      return {
        error: {
          code: -32001,
          message: `Tool execution failed for find-office-hours-info: ${error.message}`
        }
      };
    }
  }

  // Helper method to fetch all pages
  private async fetchAllPages(url: string, config: any): Promise<any[]> {
    let results: any[] = [];
    let page = 1;
    let hasMore = true;

    while (hasMore) {
      const response = await this.axiosInstance.get(url, {
        ...config,
        params: {
          ...config.params,
          page: page
        }
      });

      const pageData = response.data;
      results.push(...pageData);

      const perPage = config?.params?.per_page || 10;
      hasMore = pageData.length === perPage;
      page += 1;
    }

    return results;
  }

  // Starts the server using stdio transport
  public async start() {
    const transport = new StdioServerTransport();
    console.error("Attempting to connect server to stdio transport...");
    try {
      await this.server.connect(transport);
      console.error("Canvas MCP Server successfully connected and running on stdio");
    } catch (error: unknown) {
      console.error("Error connecting server to stdio transport:", error);
      throw error;
    }
  }
}

// Read configuration from environment variables
const config: CanvasConfig = {
  apiToken: process.env.CANVAS_API_TOKEN || "",
  baseUrl: process.env.CANVAS_BASE_URL || "https://fhict.instructure.com",
};

// Validate configuration
if (!config.apiToken) {
  console.error("Error: CANVAS_API_TOKEN environment variable is required");
  process.exit(1);
}

// Start the server
const server = new CanvasServer(config);
console.error("Starting Canvas MCP Server...");
server.start().catch((error: unknown) => {
  console.error("Fatal error during server startup:", error);
  process.exit(1);
});
=======
import { fileURLToPath } from 'url';
import { CanvasServer } from './canvasServer.js';
import type { CanvasConfig } from './types.js';

const __filenameLocal = fileURLToPath(import.meta.url);

if (process.argv[1] === __filenameLocal) {
  const config: CanvasConfig = {
    apiToken: process.env.CANVAS_API_TOKEN || '',
    baseUrl: process.env.CANVAS_BASE_URL || 'https://fhict.instructure.com',
  };

  if (!config.apiToken) {
    console.error('Error: CANVAS_API_TOKEN environment variable is required');
    process.exit(1);
  }

  const server = new CanvasServer(config);
  console.error('Starting Canvas MCP Server...');
  server.start().catch((error: unknown) => {
    console.error('Fatal error during server startup:', error);
    process.exit(1);
  });
}
>>>>>>> 53eb6142
<|MERGE_RESOLUTION|>--- conflicted
+++ resolved
@@ -1,5 +1,5 @@
 import 'dotenv/config';
-<<<<<<< HEAD
+
 import { Server } from "@modelcontextprotocol/sdk/server/index.js";
 import { StdioServerTransport } from "@modelcontextprotocol/sdk/server/stdio.js";
 import {
@@ -15,1054 +15,10 @@
 import { createCanvasClient } from './api/canvasClient.js';
 import { z } from 'zod';
 
-// Helper function for delay
-const delay = (ms: number) => new Promise(resolve => setTimeout(resolve, ms));
-
-// Handles integration with Canvas LMS through Model Context Protocol
-class CanvasServer {
-  private server: Server;
-  private config: CanvasConfig;
-  private axiosInstance: AxiosInstance;
-  private studentTools: StudentTools;
-
-  constructor(config: CanvasConfig) {
-    this.config = config;
-    
-    // Initialize server
-    this.server = new Server(
-      {
-        name: "canvas-mcp",
-        version: "1.0.0",
-      },
-      {
-        capabilities: {
-          tools: {},
-          prompts: {},
-        },
-      }
-    );
-
-    // Initialize axios instance with base configuration
-    this.axiosInstance = createCanvasClient(this.config);
-
-    // Initialize student tools
-    this.studentTools = new StudentTools(this.config);
-
-    // Set up request handlers
-    this.setupRequestHandlers();
-  }
-
-  // Configures handlers for available tools and their execution
-  private setupRequestHandlers() {
-    // List available tools
-    this.server.setRequestHandler(ListToolsRequestSchema, async () => {
-      console.error("Received ListToolsRequest");
-      const toolsResponse = {
-        tools: [
-          {
-            name: "list-courses",
-            description: "List all courses for the authenticated user",
-            inputSchema: {
-              type: "object",
-              properties: {},
-              required: [],
-            },
-          },
-          {
-            name: "list-rubrics",
-            description: "List all rubrics for a specific course",
-            inputSchema: {
-              type: "object",
-              properties: {
-                courseId: {
-                  type: "string",
-                  description: "The ID of the course",
-                },
-              },
-              required: ["courseId"],
-            },
-          },
-          {
-            name: "list-assignments",
-            description: "Get a list of all assignments in a course with submission status for students",
-            inputSchema: {
-              type: "object",
-              properties: {
-                courseId: {
-                  type: "string",
-                  description: "The ID of the course"
-                },
-                studentId: {
-                  type: "string",
-                  description: "Optional: Get submission status for a specific student",
-                  required: false
-                },
-                includeSubmissionHistory: {
-                  type: "boolean",
-                  description: "Whether to include submission history details",
-                  default: false
-                }
-              },
-              required: ["courseId"]
-            }
-          },
-          {
-            name: "list-sections",
-            description: "Get a list of all sections in a course",
-            inputSchema: {
-              type: "object",
-              properties: {
-                courseId: {
-                  type: "string",
-                  description: "The ID of the course"
-                },
-                includeStudentCount: {
-                  type: "boolean",
-                  description: "Whether to include the number of students in each section",
-                  default: false
-                }
-              },
-              required: ["courseId"]
-            }
-          },
-          {
-            name: "get-my-todo-items",
-            description: "Fetch the authenticated student's to-do list",
-            inputSchema: {
-              type: "object",
-              properties: {},
-              required: [],
-            },
-          },
-          {
-            name: "get-upcoming-assignments",
-            description: "Fetch upcoming assignments across all active courses for the student",
-            inputSchema: {
-              type: "object",
-              properties: {},
-              required: [],
-            },
-          },
-          {
-            name: "get-course-grade",
-            description: "Fetch student's current overall grade in a specific course",
-            inputSchema: {
-              type: "object",
-              properties: {
-                courseId: {
-                  type: "string",
-                  description: "The ID of the course"
-                }
-              },
-              required: ["courseId"],
-            },
-          },
-          {
-            name: "get-assignment-details",
-            description: "Fetch details for a specific assignment including student's submission status",
-            inputSchema: {
-              type: "object",
-              properties: {
-                courseId: {
-                  type: "string",
-                  description: "The ID of the course"
-                },
-                assignmentId: {
-                  type: "string",
-                  description: "The ID of the assignment"
-                }
-              },
-              required: ["courseId", "assignmentId"],
-            },
-          },
-          {
-            name: "get-recent-announcements",
-            description: "Fetch recent announcements from all active courses",
-            inputSchema: {
-              type: "object",
-              properties: {
-                days: {
-                  type: "number",
-                  description: "Number of days to look back (default: 14)",
-                  default: 14
-                }
-              },
-              required: [],
-            },
-          },
-          {
-            name: "list-course-modules",
-            description: "List modules and items for a course, with student completion status",
-            inputSchema: {
-              type: "object",
-              properties: {
-                courseId: {
-                  type: "string",
-                  description: "The ID of the course"
-                }
-              },
-              required: ["courseId"],
-            },
-          },
-          {
-            name: "find-course-files",
-            description: "Search files within a course",
-            inputSchema: {
-              type: "object",
-              properties: {
-                courseId: {
-                  type: "string",
-                  description: "The ID of the course"
-                },
-                searchTerm: {
-                  type: "string",
-                  description: "Term to search for in file names"
-                }
-              },
-              required: ["courseId", "searchTerm"],
-            },
-          },
-          {
-            name: "get-unread-discussions",
-            description: "List unread discussion topics for a course",
-            inputSchema: {
-              type: "object",
-              properties: {
-                courseId: {
-                  type: "string",
-                  description: "The ID of the course"
-                }
-              },
-              required: ["courseId"],
-            },
-          },
-          {
-            name: "view-discussion-topic",
-            description: "Retrieve posts/replies for a discussion topic",
-            inputSchema: {
-              type: "object",
-              properties: {
-                courseId: {
-                  type: "string",
-                  description: "The ID of the course"
-                },
-                topicId: {
-                  type: "string",
-                  description: "The ID of the discussion topic"
-                }
-              },
-              required: ["courseId", "topicId"],
-            },
-          },
-          {
-            name: "get-my-quiz-submission",
-            description: "Retrieve student's submission details for a quiz",
-            inputSchema: {
-              type: "object",
-              properties: {
-                courseId: {
-                  type: "string",
-                  description: "The ID of the course"
-                },
-                quizId: {
-                  type: "string",
-                  description: "The ID of the quiz"
-                }
-              },
-              required: ["courseId", "quizId"],
-            },
-          },
-          {
-            name: "find-office-hours-info",
-            description: "Search common locations within a course for instructor office hours information (e.g., syllabus, announcements).",
-            inputSchema: {
-              type: "object",
-              properties: {
-                courseId: {
-                  type: "string",
-                  description: "The ID of the course to search within."
-                }
-              },
-              required: ["courseId"],
-            },
-          },
-        ],
-      };
-      console.error("Sending ListToolsResponse:", JSON.stringify(toolsResponse).substring(0, 200) + '...');
-      return toolsResponse;
-    });
-
-    // Handle tool execution
-    this.server.setRequestHandler(CallToolRequestSchema, async (request) => {
-      const { name, arguments: args } = request.params;
-      console.error(`Received CallToolRequest for: ${name} with args: ${JSON.stringify(args)}`);
-
-      try {
-        switch (name) {
-          case "list-courses":
-            return await this.handleListCourses();
-
-          case "list-rubrics":
-            if (!args || typeof args.courseId !== 'string') {
-              throw new Error("Missing or invalid 'courseId' argument for list-rubrics");
-            }
-            return await this.handleListRubrics(args as { courseId: string });
-
-          case "list-assignments":
-             if (!args || typeof args.courseId !== 'string') {
-               throw new Error("Missing or invalid 'courseId' argument for list-assignments");
-             }
-             // Pass the whole args object
-             return await this.handleListAssignments(args as { courseId: string; studentId?: string; includeSubmissionHistory?: boolean });
-
-          case "list-sections":
-            if (!args || typeof args.courseId !== 'string') {
-              throw new Error("Missing or invalid 'courseId' argument for list-sections");
-            }
-            // Pass the whole args object
-            return await this.handleListSections(args as { courseId: string; includeStudentCount?: boolean });
-
-          // Student-specific tools delegated to StudentTools class
-          case "get-my-todo-items":
-            return await this.studentTools.getMyTodoItems();
-
-          case "get-upcoming-assignments":
-            return await this.studentTools.getUpcomingAssignments();
-
-          case "get-course-grade":
-            if (!args || typeof args.courseId !== 'string') {
-              throw new Error("Missing or invalid 'courseId' argument for get-course-grade");
-            }
-            return await this.studentTools.getCourseGrade(args as { courseId: string });
-
-          case "get-assignment-details":
-            if (!args || typeof args.courseId !== 'string' || typeof args.assignmentId !== 'string') {
-              throw new Error("Missing or invalid 'courseId' or 'assignmentId' arguments for get-assignment-details");
-            }
-            return await this.studentTools.getAssignmentDetails(args as { courseId: string; assignmentId: string });
-
-          case "get-recent-announcements":
-            // Args are optional here (days, courseId)
-            return await this.studentTools.getRecentAnnouncements(args as { days?: number, courseId?: string });
-
-          // case "list-course-modules": // Method not yet implemented in StudentTools
-          //   if (!args || typeof args.courseId !== 'string') {
-          //     throw new Error("Missing or invalid 'courseId' argument for list-course-modules");
-          //   }
-          //   // return await this.studentTools.listCourseModules(args as { courseId: string });
-          //   throw new Error("Tool 'list-course-modules' is not yet implemented.");
-
-          case "find-course-files": // Now implemented
-            if (!args || typeof args.courseId !== 'string' || typeof args.searchTerm !== 'string') {
-              throw new Error("Missing or invalid 'courseId' or 'searchTerm' arguments for find-course-files");
-            }
-            return await this.studentTools.findCourseFiles(args as { courseId: string; searchTerm: string });
-
-          // case "get-unread-discussions": // Method not yet implemented in StudentTools
-          //   if (!args || typeof args.courseId !== 'string') {
-          //     throw new Error("Missing or invalid 'courseId' argument for get-unread-discussions");
-          //   }
-          //   // return await this.studentTools.getUnreadDiscussions(args as { courseId: string });
-          //    throw new Error("Tool 'get-unread-discussions' is not yet implemented.");
-
-          // case "view-discussion-topic": // Method not yet implemented in StudentTools
-          //   if (!args || typeof args.courseId !== 'string' || typeof args.topicId !== 'string') {
-          //     throw new Error("Missing or invalid 'courseId' or 'topicId' arguments for view-discussion-topic");
-          //   }
-          //   // return await this.studentTools.viewDiscussionTopic(args as { courseId: string; topicId: string });
-          //    throw new Error("Tool 'view-discussion-topic' is not yet implemented.");
-
-          // case "get-my-quiz-submission": // Method not yet implemented in StudentTools
-          //   if (!args || typeof args.courseId !== 'string' || typeof args.quizId !== 'string') {
-          //     throw new Error("Missing or invalid 'courseId' or 'quizId' arguments for get-my-quiz-submission");
-          //   }
-          //   // return await this.studentTools.getMyQuizSubmission(args as { courseId: string; quizId: string });
-          //    throw new Error("Tool 'get-my-quiz-submission' is not yet implemented.");
-
-          // Add the case for the new tool
-          case "find-office-hours-info":
-            if (!args || typeof args.courseId !== 'string') {
-              throw new Error("Missing or invalid 'courseId' argument for find-office-hours-info");
-            }
-            // Call the new handler method instead of directly calling studentTools
-            return await this.handleFindOfficeHours(args as { courseId: string });
-
-          default:
-            throw new Error(`Unknown tool: ${name}`);
-        }
-      } catch (error: any) {
-        console.error(`Error executing tool '${name}':`, error);
-        return {
-          error: {
-            code: -32000,
-            message: `Tool execution failed: ${error.message}`
-          }
-        };
-      }
-    });
-
-    // Add these handlers for prompts
-    this.server.setRequestHandler(ListPromptsRequestSchema, async () => {
-      return {
-        prompts: [
-          {
-            name: "analyze-rubric-statistics",
-            description: "Analyze rubric statistics for formative assignments in a course",
-            arguments: [
-              {
-                name: "courseName",
-                description: "The name of the course to analyze",
-                required: true
-              }
-            ]
-          },
-          {
-            name: "summarize-upcoming-week",
-            description: "Summarize assignments and events due soon",
-            arguments: []
-          },
-          {
-            name: "check-my-grades",
-            description: "Report current overall grade for specified courses",
-            arguments: [
-              {
-                name: "courseName",
-                description: "Name of the course (or 'all' for all active courses)",
-                required: true
-              }
-            ]
-          },
-          {
-            name: "find-lecture-slides",
-            description: "Find lecture slides or notes in a course",
-            arguments: [
-              {
-                name: "courseName",
-                description: "Name of the course to search in",
-                required: true
-              },
-              {
-                name: "topic",
-                description: "Topic to search for in the file names",
-                required: true
-              }
-            ]
-          },
-          {
-            name: "what-did-i-miss",
-            description: "Summarize recent course activity",
-            arguments: [
-              {
-                name: "courseName",
-                description: "Name of the course to check recent activity",
-                required: true
-              }
-            ]
-          }
-        ]
-      };
-    });
-
-    this.server.setRequestHandler(GetPromptRequestSchema, async (request, extra): Promise<z.infer<typeof GetPromptResultSchema>> => {
-      const promptName = request.params.name;
-      const promptArgs = request.params.arguments;
-
-      if (promptName === "analyze-rubric-statistics") {
-        const courseName = promptArgs?.courseName;
-        const today = new Date().toISOString().split('T')[0];
-        
-        return {
-          messages: [
-            {
-              role: "user",
-              content: {
-                type: "text",
-                text: `Please analyze the rubric statistics for the course "${courseName}". Follow these steps:
-
-1. First, use the list-courses tool to find the course ID for "${courseName}".
-
-2. Then, use the list-assignments tool to get all assignments for this course.
-
-3. For each formative assignment that has a due date before ${today}:
-   - Use the get-rubric-statistics tool to get detailed statistics
-   - Include the point distribution to create visualizations
-   - Skip assignments with future due dates (after ${today})
-
-4. Create and analyze two comprehensive visualizations that show all assignments together:
-   a) Grouped Stacked Bar Chart:
-      - X-axis: Criteria names
-      - Y-axis: Percentage of students
-      - Groups: One group of stacked bars per assignment
-      - Bars: Stacked to show score distribution (0-4 points)
-      - Colors: Consistent colors across assignments for each point value
-      - Legend: Include both assignment names and point values
-      
-   b) Grouped Bar Chart:
-      - X-axis: Criteria names
-      - Y-axis: Average score
-      - Groups: One bar per assignment for each criterion
-      - Colors: Different color for each assignment
-      - Include error bars showing standard deviation if available
-
-5. Provide a summary of key insights based on:
-   - Score distributions across criteria and assignments
-   - Progression or patterns between assignments
-   - Common areas of strength or difficulty across assignments
-   - Notable trends or changes between assignments
-   - Specific criteria that show consistent or varying performance
-
-Please ensure all visualizations are clearly labeled with:
-- Descriptive title (including analysis date: ${today})
-- Axis labels
-- Legend showing assignments and score levels
-- Clear distinction between assignments
-- Percentage or count indicators where appropriate`
-              }
-            }
-          ]
-        };
-      }
-      else if (promptName === "summarize-upcoming-week") {
-        return {
-          messages: [
-            {
-              role: "user", 
-              content: {
-                type: "text",
-                text: `Please provide a summary of my upcoming assignments and tasks for the next week. Follow these steps:
-
-1. Use the get-my-todo-items tool to fetch my current to-do list.
-
-2. Use the get-upcoming-assignments tool to fetch assignments due soon across all my courses.
-
-3. Organize and synthesize this information into a clear, prioritized summary that includes:
-   - Items due today (highest priority)
-   - Items due in the next 3 days (high priority)
-   - Items due in 4-7 days (medium priority)
-   - Longer-term items I should be aware of (lower priority)
-
-4. For each item, include:
-   - Assignment/task name
-   - Course name
-   - Due date and time
-   - Points possible (if applicable)
-   - Submission status (if already submitted)
-
-5. Add a brief summary section at the beginning highlighting:
-   - Total number of upcoming items
-   - Number of items due this week
-   - Any high-point assignments that deserve special attention
-   - Any patterns or clusters of due dates I should be aware of
-   
-Please format the information in a clean, scannable way, sorted by due date within each priority level.`
-              }
-            }
-          ]
-        };
-      }
-      else if (promptName === "check-my-grades") {
-        const courseName = promptArgs?.courseName;
-        
-        return {
-          messages: [
-            {
-              role: "user",
-              content: {
-                type: "text",
-                text: `Please check and report my current grades. Follow these steps:
-
-1. Use the list-courses tool to find all my active courses.
-
-2. ${courseName?.toLowerCase() === 'all' ? 
-                   `For each active course, use the get-course-grade tool to fetch my current grade information.` : 
-                   `Find the course ID for "${courseName}" and use the get-course-grade tool to fetch my current grade information for that specific course.`}
-
-3. Present the grade information in a clear format that includes:
-   - Course name
-   - Current grade (letter grade if available)
-   - Current score (percentage)
-   - Final grade (if different from current grade)
-   - Final score (if different from current score)
-   
-4. If grades are missing or unavailable for any courses, note this clearly.
-
-5. Include a brief summary highlighting:
-   - My highest performing course(s)
-   - Any courses where my grade might be concerning
-   - Overall GPA if that information is calculable
-
-Please present this information in a straightforward manner that helps me understand my current academic standing.`
-              }
-            }
-          ]
-        };
-      }
-      else if (promptName === "find-lecture-slides") {
-        const courseName = promptArgs?.courseName;
-        const topic = promptArgs?.topic;
-        
-        return {
-          messages: [
-            {
-              role: "user",
-              content: {
-                type: "text",
-                text: `Please help me find lecture slides or notes about "${topic}" in my "${courseName}" course. Follow these steps:
-
-1. Use the list-courses tool to find the course ID for "${courseName}".
-
-2. Once you have the course ID, use the find-course-files tool to search for files related to "${topic}" within that course.
-   - Use "${topic}" as the search term
-   - Pay special attention to PDF, PowerPoint, or other document files that might contain lecture materials
-
-3. If the initial search doesn't yield relevant results, try these alternative search terms related to "${topic}":
-   - Try different forms of the word (plural/singular)
-   - Try synonyms or related concepts
-   - Try searching for "lecture" + "${topic}"
-   - Try searching for "notes" + "${topic}"
-
-4. For each relevant file found, provide:
-   - File name
-   - File type
-   - File size
-   - Date created or modified
-   - Direct URL to access the file
-
-5. If multiple related files are found, suggest which might be most relevant based on:
-   - How recently they were added
-   - File names that suggest comprehensive content
-   - File types that suggest presentation materials
-
-Please present the results in a clear, organized format that helps me quickly identify the most relevant lecture materials.`
-              }
-            }
-          ]
-        };
-      }
-      else if (promptName === "what-did-i-miss") {
-        const courseName = promptArgs?.courseName;
-        
-        return {
-          messages: [
-            {
-              role: "user",
-              content: {
-                type: "text",
-                text: `Please summarize recent activity in my "${courseName}" course to help me catch up on what I might have missed. Follow these steps:
-
-1. Use the list-courses tool to find the course ID for "${courseName}".
-
-2. Once you have the course ID, gather information about recent course activity:
-   - Use the get-recent-announcements tool to fetch recent announcements
-   - Use the get-unread-discussions tool to identify discussion topics I haven't read
-   - For any unread discussions that seem particularly important, use the view-discussion-topic tool to see their content
-
-3. Organize this information into a comprehensive summary of recent course activity:
-   - Important announcements from the instructor
-   - Key discussion topics and themes
-   - Any mentioned deadlines, changes to the syllabus, or important events
-   - Required actions I need to take
-
-4. Prioritize the information based on:
-   - Recency (newest first)
-   - Importance (instructor announcements usually most important)
-   - Relevance to upcoming assignments or assessments
-   - Activity level (discussions with many replies may be more significant)
-
-5. Include a brief "Action Items" section highlighting any specific tasks I should complete to catch up.
-
-Please present this information in a clear, concise format that helps me quickly understand what's been happening in the course and what I need to do next.`
-              }
-            }
-          ]
-        };
-      }
-      
-      // If prompt name doesn't match, return an empty messages array
-      // This satisfies the schema requirement for a 'messages' property.
-      console.error(`Unknown prompt requested: ${promptName}`);
-      return {
-        messages: [] 
-      };
-    });
-  }
-
-  // Fetches and formats a list of all active courses from Canvas
-  private async handleListCourses() {
-    const maxRetries = 2; // Retry up to 2 times (3 attempts total)
-    const retryDelay = 1000; // 1 second delay between retries
-
-    for (let attempt = 0; attempt <= maxRetries; attempt++) {
-      try {
-        console.error(`Attempt ${attempt + 1} to fetch courses...`); // Log attempt
-        const response = await this.axiosInstance.get('/api/v1/courses', {
-          params: {
-            enrollment_state: 'active',
-            state: ['available'],
-            per_page: 100,
-            include: ['term']
-          },
-          timeout: 15000 // Keep the 15-second timeout
-        });
-
-        const courses: Course[] = response.data;
-
-        const formattedCourses = courses
-          .filter(course => course.workflow_state === 'available')
-          .map((course: Course) => {
-            const termInfo = course.term ? ` (${course.term.name})` : '';
-            return `Course: ${course.name}${termInfo}\nID: ${course.id}\nCode: ${course.course_code}\n---`;
-          })
-          .join('\n');
-
-        // Success, return the result
-        return {
-          content: [
-            {
-              type: "text",
-              text: formattedCourses ?
-                `Available Courses:\n\n${formattedCourses}` :
-                "No active courses found.",
-            },
-          ],
-        };
-      } catch (error: unknown) {
-        console.error(`Attempt ${attempt + 1} failed.`); // Log failure
-
-        // Check if it's an Axios error and specifically ECONNRESET
-        if (axios.isAxiosError(error) && error.code === 'ECONNRESET') {
-          console.error(`Axios ECONNRESET error fetching courses (Attempt ${attempt + 1}/${maxRetries + 1}): ${error.message}`);
-          if (attempt < maxRetries) {
-            console.error(`Retrying in ${retryDelay / 1000} second(s)...`);
-            await delay(retryDelay); // Wait before retrying
-            continue; // Go to the next iteration of the loop
-          } else {
-            console.error("Max retries reached for ECONNRESET.");
-            // Fall through to throw the error after max retries
-          }
-        } else {
-           // Log other errors (Axios or non-Axios)
-           if (axios.isAxiosError(error)) {
-             console.error(`Axios error fetching courses: ${error.message}`, error.code, error.config?.url);
-           } else {
-             console.error("Non-Axios error fetching courses:", error);
-           }
-           // Don't retry for non-ECONNRESET errors, re-throw immediately
-           if (error instanceof Error) {
-             throw new Error(`Failed to fetch courses: ${error.message}`);
-           }
-           throw new Error('Failed to fetch courses: Unknown error');
-        }
-
-        // If loop finishes due to max retries on ECONNRESET, throw the last error
-        if (error instanceof Error) {
-          throw new Error(`Failed to fetch courses after ${maxRetries + 1} attempts: ${error.message}`);
-        }
-        throw new Error(`Failed to fetch courses after ${maxRetries + 1} attempts: Unknown error`);
-      }
-    }
-    // This part should theoretically not be reached due to return/throw inside the loop
-    throw new Error('handleListCourses exited loop unexpectedly.');
-  }
-
-  // Retrieves all rubrics associated with the specified course
-  private async handleListRubrics(args: any) {
-    const { courseId } = args;
-
-    try {
-      const response = await this.axiosInstance.get(
-        `/api/v1/courses/${courseId}/rubrics`
-      );
-      const rubrics: Rubric[] = response.data;
-
-      const formattedRubrics = rubrics.map((rubric: Rubric) => 
-        `Rubric: ${rubric.title}\nID: ${rubric.id}\nDescription: ${rubric.description || 'No description'}\n---`
-      ).join('\n');
-
-      return {
-        content: [
-          {
-            type: "text",
-            text: formattedRubrics || "No rubrics found for this course",
-          },
-        ],
-      };
-    } catch (error: unknown) {
-      if (error instanceof Error) {
-        throw new Error(`Failed to fetch rubrics: ${error.message}`);
-      }
-      throw new Error('Failed to fetch rubrics: Unknown error');
-    }
-  }
-
-  // Gets all assignments for a course with optional student submission details
-  private async handleListAssignments(args: any) {
-    const { courseId, studentId, includeSubmissionHistory = false } = args;
-    let assignments: any[] = [];
-    let page = 1;
-    let hasMore = true;
-
-    try {
-      while (hasMore) {
-        const response = await this.axiosInstance.get(
-          `/api/v1/courses/${courseId}/assignments`,
-          {
-            params: {
-              per_page: 100,
-              page: page,
-              include: studentId ? ['submission', 'submission_comments', 'submission_history'] : [],
-              student_ids: studentId ? [studentId] : undefined,
-              order_by: 'position',
-            }
-          }
-        );
-
-        console.error(`Fetched ${response.data.length} assignments from page ${page}`);
-
-        const pageAssignments = response.data;
-        assignments.push(...pageAssignments);
-
-        hasMore = pageAssignments.length === 100;
-        page += 1;
-      }
-
-      const formattedAssignments = assignments
-        .map(assignment => {
-          const parts = [
-            `Assignment: ${assignment.name}`,
-            `ID: ${assignment.id}`,
-            `Due Date: ${assignment.due_at || 'No due date'}`,
-            `Points Possible: ${assignment.points_possible}`,
-            `Status: ${assignment.published ? 'Published' : 'Unpublished'}`
-          ];
-
-          if (assignment.submission) {
-            parts.push('Submission:');
-            parts.push(`  Status: ${assignment.submission.workflow_state}`);
-            parts.push(`  Submitted: ${assignment.submission.submitted_at || 'Not submitted'}`);
-            
-            if (assignment.submission.score !== undefined) {
-              parts.push(`  Score: ${assignment.submission.score}`);
-            }
-
-            if (assignment.submission.submission_comments?.length > 0) {
-              parts.push('  Teacher Comments:');
-              assignment.submission.submission_comments
-                .filter((comment: any) => comment.author?.role === 'teacher')
-                .forEach((comment: any) => {
-                  const date = new Date(comment.created_at).toLocaleString();
-                  parts.push(`    [${date}] ${comment.comment}`);
-                });
-          } else {
-            parts.push('  Teacher Comments: None');
-          }
-
-          if (includeSubmissionHistory && assignment.submission.versioned_submissions?.length > 0) {
-            parts.push('  Submission History:');
-            assignment.submission.versioned_submissions
-              .sort((a: any, b: any) => new Date(a.submitted_at).getTime() - new Date(b.submitted_at).getTime())
-              .forEach((version: any, index: number) => {
-                const date = new Date(version.submitted_at).toLocaleString();
-                parts.push(`    Attempt ${index + 1} [${date}]:`);
-                if (version.score !== undefined) {
-                  parts.push(`      Score: ${version.score}`);
-                }
-                if (version.grade) {
-                  parts.push(`      Grade: ${version.grade}`);
-                }
-                if (version.submission_type) {
-                  parts.push(`      Type: ${version.submission_type}`);
-                }
-              });
-          }
-        } else {
-          parts.push('Submission: No submission data available');
-        }
-
-        return parts.join('\n');
-      })
-      .join('\n---\n');
-
-      return {
-        content: [
-          {
-            type: "text",
-            text: assignments.length > 0
-              ? `Assignments in course ${courseId}:\n\n${formattedAssignments}\n\nTotal assignments: ${assignments.length}`
-              : "No assignments found in this course.",
-          },
-        ],
-      };
-    } catch (error: any) {
-      if (error.response?.data?.errors) {
-        throw new Error(`Failed to fetch assignments: ${JSON.stringify(error.response.data.errors)}`);
-      }
-      if (error instanceof Error) {
-        throw new Error(`Failed to fetch assignments: ${error.message}`);
-      }
-      throw new Error('Failed to fetch assignments: Unknown error');
-    }
-  }
-
-  // Retrieves all sections for a course
-  private async handleListSections(args: any) {
-    const { courseId, includeStudentCount = false } = args;
-    let sections: any[] = [];
-    let page = 1;
-    let hasMore = true;
-
-    try {
-      while (hasMore) {
-        const response = await this.axiosInstance.get(
-          `/api/v1/courses/${courseId}/sections`,
-          {
-            params: {
-              per_page: 100,
-              page: page,
-              include: includeStudentCount ? ['total_students'] : []
-            }
-          }
-        );
-
-        const pageSections = response.data;
-        sections.push(...pageSections);
-
-        hasMore = pageSections.length === 100;
-        page += 1;
-      }
-
-      const formattedSections = sections
-        .map(section => {
-          const parts = [
-            `Name: ${section.name}`,
-            `ID: ${section.id}`,
-            `SIS ID: ${section.sis_section_id || 'N/A'}`
-          ];
-
-          if (section.start_at) {
-            parts.push(`Start Date: ${new Date(section.start_at).toLocaleDateString()}`);
-          }
-          if (section.end_at) {
-            parts.push(`End Date: ${new Date(section.end_at).toLocaleDateString()}`);
-          }
-
-          if (includeStudentCount) {
-            parts.push(`Total Students: ${section.total_students || 0}`);
-          }
-
-          if (section.restrict_enrollments_to_section_dates) {
-            parts.push('Restricted to Section Dates: Yes');
-          }
-
-          return parts.join('\n');
-        })
-        .join('\n---\n');
-
-      return {
-        content: [
-          {
-            type: "text",
-            text: sections.length > 0
-              ? `Sections in course ${courseId}:\n\n${formattedSections}\n\nTotal sections: ${sections.length}`
-              : "No sections found in this course.",
-          },
-        ],
-      };
-    } catch (error: any) {
-      if (error.response?.status === 404) {
-        throw new Error(`Course ${courseId} not found`);
-      }
-      if (error.response?.data?.errors) {
-        throw new Error(`Failed to fetch sections: ${JSON.stringify(error.response.data.errors)}`);
-      }
-      if (error instanceof Error) {
-        throw new Error(`Failed to fetch sections: ${error.message}`);
-      }
-      throw new Error('Failed to fetch sections: Unknown error');
-    }
-  }
-
-  // New handler method for finding office hours
-  private async handleFindOfficeHours(args: { courseId: string }) {
-    try {
-      console.error(`Executing find-office-hours-info for course ${args.courseId}`);
-      const results = await this.studentTools.findOfficeHoursInfo(args);
-      console.error(`find-office-hours-info result: ${JSON.stringify(results).substring(0, 200)}...`);
-      return results;
-    } catch (error: any) {
-      console.error(`Error in handleFindOfficeHours: ${error.message}`);
-      return {
-        error: {
-          code: -32001,
-          message: `Tool execution failed for find-office-hours-info: ${error.message}`
-        }
-      };
-    }
-  }
-
-  // Helper method to fetch all pages
-  private async fetchAllPages(url: string, config: any): Promise<any[]> {
-    let results: any[] = [];
-    let page = 1;
-    let hasMore = true;
-
-    while (hasMore) {
-      const response = await this.axiosInstance.get(url, {
-        ...config,
-        params: {
-          ...config.params,
-          page: page
-        }
-      });
-
-      const pageData = response.data;
-      results.push(...pageData);
-
-      const perPage = config?.params?.per_page || 10;
-      hasMore = pageData.length === perPage;
-      page += 1;
-    }
-
-    return results;
-  }
-
-  // Starts the server using stdio transport
-  public async start() {
-    const transport = new StdioServerTransport();
-    console.error("Attempting to connect server to stdio transport...");
-    try {
-      await this.server.connect(transport);
-      console.error("Canvas MCP Server successfully connected and running on stdio");
-    } catch (error: unknown) {
-      console.error("Error connecting server to stdio transport:", error);
-      throw error;
-    }
-  }
-}
-
-// Read configuration from environment variables
-const config: CanvasConfig = {
-  apiToken: process.env.CANVAS_API_TOKEN || "",
-  baseUrl: process.env.CANVAS_BASE_URL || "https://fhict.instructure.com",
-};
-
-// Validate configuration
-if (!config.apiToken) {
-  console.error("Error: CANVAS_API_TOKEN environment variable is required");
-  process.exit(1);
-}
-
-// Start the server
-const server = new CanvasServer(config);
-console.error("Starting Canvas MCP Server...");
-server.start().catch((error: unknown) => {
-  console.error("Fatal error during server startup:", error);
-  process.exit(1);
-});
-=======
 import { fileURLToPath } from 'url';
 import { CanvasServer } from './canvasServer.js';
 import type { CanvasConfig } from './types.js';
+
 
 const __filenameLocal = fileURLToPath(import.meta.url);
 
@@ -1071,6 +27,7 @@
     apiToken: process.env.CANVAS_API_TOKEN || '',
     baseUrl: process.env.CANVAS_BASE_URL || 'https://fhict.instructure.com',
   };
+
 
   if (!config.apiToken) {
     console.error('Error: CANVAS_API_TOKEN environment variable is required');
@@ -1083,5 +40,5 @@
     console.error('Fatal error during server startup:', error);
     process.exit(1);
   });
-}
->>>>>>> 53eb6142
+
+}