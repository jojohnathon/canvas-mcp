--- conflicted
+++ resolved
@@ -1,8 +1,5 @@
-<<<<<<< HEAD
-=======
 import 'dotenv/config';
 
->>>>>>> da5c169a
 import { Server } from "@modelcontextprotocol/sdk/server/index.js";
 import { StdioServerTransport } from "@modelcontextprotocol/sdk/server/stdio.js";
 import {
@@ -12,23 +9,14 @@
   GetPromptRequestSchema,
   GetPromptResultSchema,
 } from "@modelcontextprotocol/sdk/types.js";
-<<<<<<< HEAD
-import axios, { AxiosInstance } from "axios";
-import { CanvasConfig, Course, Rubric } from "./types.js";
-import { StudentTools } from "./studentTools.js";
-import { z } from "zod";
-import config from "./config.js";
-=======
 import axios, { AxiosInstance } from 'axios';
 import { CanvasConfig, Course, Rubric } from './types.js';
 import { StudentTools } from './studentTools.js';
 import { createCanvasClient } from './api/canvasClient.js';
 import { z } from 'zod';
->>>>>>> da5c169a
 
 import { fileURLToPath } from 'url';
 import { CanvasServer } from './canvasServer.js';
-import type { CanvasConfig } from './types.js';
 
 
 const __filenameLocal = fileURLToPath(import.meta.url);
@@ -45,370 +33,6 @@
     process.exit(1);
   }
 
-<<<<<<< HEAD
-  // Fetches and formats a list of all active courses from Canvas
-  private async handleListCourses() {
-    const maxRetries = 2; // Retry up to 2 times (3 attempts total)
-    const retryDelay = 1000; // 1 second delay between retries
-
-    for (let attempt = 0; attempt <= maxRetries; attempt++) {
-      try {
-        console.error(`Attempt ${attempt + 1} to fetch courses...`); // Log attempt
-        const response = await this.axiosInstance.get('/api/v1/courses', {
-          params: {
-            enrollment_state: 'active',
-            state: ['available'],
-            per_page: 100,
-            include: ['term']
-          },
-          timeout: 15000 // Keep the 15-second timeout
-        });
-
-        const courses: Course[] = response.data;
-
-        const formattedCourses = courses
-          .filter(course => course.workflow_state === 'available')
-          .map((course: Course) => {
-            const termInfo = course.term ? ` (${course.term.name})` : '';
-            return `Course: ${course.name}${termInfo}\nID: ${course.id}\nCode: ${course.course_code}\n---`;
-          })
-          .join('\n');
-
-        // Success, return the result
-        return {
-          content: [
-            {
-              type: "text",
-              text: formattedCourses ?
-                `Available Courses:\n\n${formattedCourses}` :
-                "No active courses found.",
-            },
-          ],
-        };
-      } catch (error: unknown) {
-        console.error(`Attempt ${attempt + 1} failed.`); // Log failure
-
-        // Check if it's an Axios error and specifically ECONNRESET
-        if (axios.isAxiosError(error) && error.code === 'ECONNRESET') {
-          console.error(`Axios ECONNRESET error fetching courses (Attempt ${attempt + 1}/${maxRetries + 1}): ${error.message}`);
-          if (attempt < maxRetries) {
-            console.error(`Retrying in ${retryDelay / 1000} second(s)...`);
-            await delay(retryDelay); // Wait before retrying
-            continue; // Go to the next iteration of the loop
-          } else {
-            console.error("Max retries reached for ECONNRESET.");
-            // Fall through to throw the error after max retries
-          }
-        } else {
-           // Log other errors (Axios or non-Axios)
-           if (axios.isAxiosError(error)) {
-             console.error(`Axios error fetching courses: ${error.message}`, error.code, error.config?.url);
-           } else {
-             console.error("Non-Axios error fetching courses:", error);
-           }
-           // Don't retry for non-ECONNRESET errors, re-throw immediately
-           if (error instanceof Error) {
-             throw new Error(`Failed to fetch courses: ${error.message}`);
-           }
-           throw new Error('Failed to fetch courses: Unknown error');
-        }
-
-        // If loop finishes due to max retries on ECONNRESET, throw the last error
-        if (error instanceof Error) {
-          throw new Error(`Failed to fetch courses after ${maxRetries + 1} attempts: ${error.message}`);
-        }
-        throw new Error(`Failed to fetch courses after ${maxRetries + 1} attempts: Unknown error`);
-      }
-    }
-    // This part should theoretically not be reached due to return/throw inside the loop
-    throw new Error('handleListCourses exited loop unexpectedly.');
-  }
-
-  // Retrieves all rubrics associated with the specified course
-  private async handleListRubrics(args: any) {
-    const { courseId } = args;
-
-    try {
-      const response = await this.axiosInstance.get(
-        `/api/v1/courses/${courseId}/rubrics`
-      );
-      const rubrics: Rubric[] = response.data;
-
-      const formattedRubrics = rubrics.map((rubric: Rubric) => 
-        `Rubric: ${rubric.title}\nID: ${rubric.id}\nDescription: ${rubric.description || 'No description'}\n---`
-      ).join('\n');
-
-      return {
-        content: [
-          {
-            type: "text",
-            text: formattedRubrics || "No rubrics found for this course",
-          },
-        ],
-      };
-    } catch (error: unknown) {
-      if (error instanceof Error) {
-        throw new Error(`Failed to fetch rubrics: ${error.message}`);
-      }
-      throw new Error('Failed to fetch rubrics: Unknown error');
-    }
-  }
-
-  // Gets all assignments for a course with optional student submission details
-  private async handleListAssignments(args: any) {
-    const { courseId, studentId, includeSubmissionHistory = false } = args;
-    let assignments: any[] = [];
-    let page = 1;
-    let hasMore = true;
-
-    try {
-      while (hasMore) {
-        const response = await this.axiosInstance.get(
-          `/api/v1/courses/${courseId}/assignments`,
-          {
-            params: {
-              per_page: 100,
-              page: page,
-              include: studentId ? ['submission', 'submission_comments', 'submission_history'] : [],
-              student_ids: studentId ? [studentId] : undefined,
-              order_by: 'position',
-            }
-          }
-        );
-
-        console.error(`Fetched ${response.data.length} assignments from page ${page}`);
-
-        const pageAssignments = response.data;
-        assignments.push(...pageAssignments);
-
-        hasMore = pageAssignments.length === 100;
-        page += 1;
-      }
-
-      const formattedAssignments = assignments
-        .map(assignment => {
-          const parts = [
-            `Assignment: ${assignment.name}`,
-            `ID: ${assignment.id}`,
-            `Due Date: ${assignment.due_at || 'No due date'}`,
-            `Points Possible: ${assignment.points_possible}`,
-            `Status: ${assignment.published ? 'Published' : 'Unpublished'}`
-          ];
-
-          if (assignment.submission) {
-            parts.push('Submission:');
-            parts.push(`  Status: ${assignment.submission.workflow_state}`);
-            parts.push(`  Submitted: ${assignment.submission.submitted_at || 'Not submitted'}`);
-            
-            if (assignment.submission.score !== undefined) {
-              parts.push(`  Score: ${assignment.submission.score}`);
-            }
-
-            if (assignment.submission.submission_comments?.length > 0) {
-              parts.push('  Teacher Comments:');
-              assignment.submission.submission_comments
-                .filter((comment: any) => comment.author?.role === 'teacher')
-                .forEach((comment: any) => {
-                  const date = new Date(comment.created_at).toLocaleString();
-                  parts.push(`    [${date}] ${comment.comment}`);
-                });
-          } else {
-            parts.push('  Teacher Comments: None');
-          }
-
-          if (includeSubmissionHistory && assignment.submission.versioned_submissions?.length > 0) {
-            parts.push('  Submission History:');
-            assignment.submission.versioned_submissions
-              .sort((a: any, b: any) => new Date(a.submitted_at).getTime() - new Date(b.submitted_at).getTime())
-              .forEach((version: any, index: number) => {
-                const date = new Date(version.submitted_at).toLocaleString();
-                parts.push(`    Attempt ${index + 1} [${date}]:`);
-                if (version.score !== undefined) {
-                  parts.push(`      Score: ${version.score}`);
-                }
-                if (version.grade) {
-                  parts.push(`      Grade: ${version.grade}`);
-                }
-                if (version.submission_type) {
-                  parts.push(`      Type: ${version.submission_type}`);
-                }
-              });
-          }
-        } else {
-          parts.push('Submission: No submission data available');
-        }
-
-        return parts.join('\n');
-      })
-      .join('\n---\n');
-
-      return {
-        content: [
-          {
-            type: "text",
-            text: assignments.length > 0
-              ? `Assignments in course ${courseId}:\n\n${formattedAssignments}\n\nTotal assignments: ${assignments.length}`
-              : "No assignments found in this course.",
-          },
-        ],
-      };
-    } catch (error: any) {
-      console.error('Full error details:', error.response?.data || error);
-      if (error.response?.data?.errors) {
-        throw new Error(`Failed to fetch assignments: ${JSON.stringify(error.response.data.errors)}`);
-      }
-      if (error instanceof Error) {
-        throw new Error(`Failed to fetch assignments: ${error.message}`);
-      }
-      throw new Error('Failed to fetch assignments: Unknown error');
-    }
-  }
-
-  // Retrieves all sections for a course
-  private async handleListSections(args: any) {
-    const { courseId, includeStudentCount = false } = args;
-    let sections: any[] = [];
-    let page = 1;
-    let hasMore = true;
-
-    try {
-      while (hasMore) {
-        const response = await this.axiosInstance.get(
-          `/api/v1/courses/${courseId}/sections`,
-          {
-            params: {
-              per_page: 100,
-              page: page,
-              include: includeStudentCount ? ['total_students'] : []
-            }
-          }
-        );
-
-        const pageSections = response.data;
-        sections.push(...pageSections);
-
-        hasMore = pageSections.length === 100;
-        page += 1;
-      }
-
-      const formattedSections = sections
-        .map(section => {
-          const parts = [
-            `Name: ${section.name}`,
-            `ID: ${section.id}`,
-            `SIS ID: ${section.sis_section_id || 'N/A'}`
-          ];
-
-          if (section.start_at) {
-            parts.push(`Start Date: ${new Date(section.start_at).toLocaleDateString()}`);
-          }
-          if (section.end_at) {
-            parts.push(`End Date: ${new Date(section.end_at).toLocaleDateString()}`);
-          }
-
-          if (includeStudentCount) {
-            parts.push(`Total Students: ${section.total_students || 0}`);
-          }
-
-          if (section.restrict_enrollments_to_section_dates) {
-            parts.push('Restricted to Section Dates: Yes');
-          }
-
-          return parts.join('\n');
-        })
-        .join('\n---\n');
-
-      return {
-        content: [
-          {
-            type: "text",
-            text: sections.length > 0
-              ? `Sections in course ${courseId}:\n\n${formattedSections}\n\nTotal sections: ${sections.length}`
-              : "No sections found in this course.",
-          },
-        ],
-      };
-    } catch (error: any) {
-      console.error('Full error details:', error.response?.data || error);
-      if (error.response?.status === 404) {
-        throw new Error(`Course ${courseId} not found`);
-      }
-      if (error.response?.data?.errors) {
-        throw new Error(`Failed to fetch sections: ${JSON.stringify(error.response.data.errors)}`);
-      }
-      if (error instanceof Error) {
-        throw new Error(`Failed to fetch sections: ${error.message}`);
-      }
-      throw new Error('Failed to fetch sections: Unknown error');
-    }
-  }
-
-  // New handler method for finding office hours
-  private async handleFindOfficeHours(args: { courseId: string }) {
-    try {
-      console.error(`Executing find-office-hours-info for course ${args.courseId}`);
-      const results = await this.studentTools.findOfficeHoursInfo(args);
-      console.error(`find-office-hours-info result: ${JSON.stringify(results).substring(0, 200)}...`);
-      return results;
-    } catch (error: any) {
-      console.error(`Error in handleFindOfficeHours: ${error.message}`);
-      return {
-        error: {
-          code: -32001,
-          message: `Tool execution failed for find-office-hours-info: ${error.message}`
-        }
-      };
-    }
-  }
-
-  // Helper method to fetch all pages
-  private async fetchAllPages(url: string, config: any): Promise<any[]> {
-    let results: any[] = [];
-    let page = 1;
-    let hasMore = true;
-
-    while (hasMore) {
-      const response = await this.axiosInstance.get(url, {
-        ...config,
-        params: {
-          ...config.params,
-          page: page
-        }
-      });
-
-      const pageData = response.data;
-      results.push(...pageData);
-
-      const perPage = config?.params?.per_page || 10;
-      hasMore = pageData.length === perPage;
-      page += 1;
-    }
-
-    return results;
-  }
-
-  // Starts the server using stdio transport
-  public async start() {
-    const transport = new StdioServerTransport();
-    console.error("Attempting to connect server to stdio transport...");
-    try {
-      await this.server.connect(transport);
-      console.error("Canvas MCP Server successfully connected and running on stdio");
-    } catch (error: unknown) {
-      console.error("Error connecting server to stdio transport:", error);
-      throw error;
-    }
-  }
-}
-
-// Start the server
-const server = new CanvasServer(config);
-console.error("Starting Canvas MCP Server...");
-server.start().catch((error: unknown) => {
-  console.error("Fatal error during server startup:", error);
-  process.exit(1);
-});
-=======
   const server = new CanvasServer(config);
   console.error('Starting Canvas MCP Server...');
   server.start().catch((error: unknown) => {
@@ -416,5 +40,4 @@
     process.exit(1);
   });
 
-}
->>>>>>> da5c169a
+}